/**
 * Admin authentication helpers
 * Used for debug field guards in TurnDTO responses
 */

import type { Request } from 'express';
import { supabaseAdmin } from '../services/supabase.js';

/**
 * Check if the current user is an admin
 * @param req Express request with ctx.userId or user.id
 * @returns true if user has admin role
 */
export async function isAdmin(req: Request): Promise<boolean> {
  try {
    const userId = req.ctx?.userId || req.user?.id;
    if (!userId) {
      return false;
    }

    // Check profiles table for role (Phase 0: Early Access)
<<<<<<< HEAD
=======
    // Also check legacy user_profiles for backward compatibility
>>>>>>> 8f08102d
    const { data: profile, error } = await supabaseAdmin
      .from('profiles')
      .select('role')
      .eq('id', userId)
      .single();

    // Check profiles.role first (primary role)
    if (profile && profile.role === 'admin') {
      console.log('[isAdmin] Admin role found in profiles', { userId, role: profile.role });
      return true;
    }

    // Check app_roles table (multiple roles per user)
    const { data: appRoles, error: appRolesError } = await supabaseAdmin
      .from('app_roles')
      .select('role')
      .eq('user_id', userId);

    if (!appRolesError && appRoles && appRoles.length > 0) {
      const hasAdmin = appRoles.some((r: { role: string }) => r.role === 'admin');
      if (hasAdmin) {
        console.log('[isAdmin] Admin role found in app_roles', { userId, roles: appRoles.map((r: { role: string }) => r.role) });
        return true;
      }
    }

    // Fallback to legacy user_profiles table for backward compatibility
    if (error || !profile) {
<<<<<<< HEAD
      console.log('[isAdmin] Checking legacy user_profiles', { userId, profileError: error?.message });
=======
      // Fallback to legacy user_profiles table for backward compatibility
>>>>>>> 8f08102d
      const { data: legacyProfile, error: legacyError } = await supabaseAdmin
        .from('user_profiles')
        .select('role')
        .eq('auth_user_id', userId)
        .single();

<<<<<<< HEAD
      if (!legacyError && legacyProfile) {
        const isAdminResult = legacyProfile.role === 'admin' || legacyProfile.role === 'prompt_admin';
        console.log('[isAdmin] Legacy check result', { userId, role: legacyProfile.role, result: isAdminResult });
        return isAdminResult;
      }
    }

    console.log('[isAdmin] No admin role found', { userId, profileRole: profile?.role, appRolesCount: appRoles?.length || 0 });
    return false;
=======
      if (legacyError || !legacyProfile) {
        return false;
      }

      // Admin roles: 'admin' or 'prompt_admin' (legacy)
      return legacyProfile.role === 'admin' || legacyProfile.role === 'prompt_admin';
    }

    // Check new profiles table role
    return profile.role === 'admin';
>>>>>>> 8f08102d
  } catch (error) {
    console.error('[isAdmin] Error checking admin status:', error);
    return false;
  }
}

/**
 * Check if debug fields should be included in response
 * @param req Express request
 * @returns true if isAdmin(req) and ?debug=1 query param is present
 */
export async function allowDebug(req: Request): Promise<boolean> {
  // Check query param first (faster)
  const debugParam = req.query.debug;
  if (debugParam !== '1' && debugParam !== 'true') {
    return false;
  }

  // If debug param is present, check admin status
  return await isAdmin(req);
}
<|MERGE_RESOLUTION|>--- conflicted
+++ resolved
@@ -19,13 +19,11 @@
     }
 
     // Check profiles table for role (Phase 0: Early Access)
-<<<<<<< HEAD
-=======
-    // Also check legacy user_profiles for backward compatibility
->>>>>>> 8f08102d
     const { data: profile, error } = await supabaseAdmin
       .from('profiles')
+      .from('profiles')
       .select('role')
+      .eq('id', userId)
       .eq('id', userId)
       .single();
 
@@ -51,18 +49,13 @@
 
     // Fallback to legacy user_profiles table for backward compatibility
     if (error || !profile) {
-<<<<<<< HEAD
       console.log('[isAdmin] Checking legacy user_profiles', { userId, profileError: error?.message });
-=======
-      // Fallback to legacy user_profiles table for backward compatibility
->>>>>>> 8f08102d
       const { data: legacyProfile, error: legacyError } = await supabaseAdmin
         .from('user_profiles')
         .select('role')
         .eq('auth_user_id', userId)
         .single();
 
-<<<<<<< HEAD
       if (!legacyError && legacyProfile) {
         const isAdminResult = legacyProfile.role === 'admin' || legacyProfile.role === 'prompt_admin';
         console.log('[isAdmin] Legacy check result', { userId, role: legacyProfile.role, result: isAdminResult });
@@ -72,18 +65,6 @@
 
     console.log('[isAdmin] No admin role found', { userId, profileRole: profile?.role, appRolesCount: appRoles?.length || 0 });
     return false;
-=======
-      if (legacyError || !legacyProfile) {
-        return false;
-      }
-
-      // Admin roles: 'admin' or 'prompt_admin' (legacy)
-      return legacyProfile.role === 'admin' || legacyProfile.role === 'prompt_admin';
-    }
-
-    // Check new profiles table role
-    return profile.role === 'admin';
->>>>>>> 8f08102d
   } catch (error) {
     console.error('[isAdmin] Error checking admin status:', error);
     return false;
