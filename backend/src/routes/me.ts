import { Router, type Request, type Response } from 'express';
import { sendSuccess, sendErrorWithStatus } from '../utils/response.js';
import { toUserDTO } from '../utils/dto-mappers.js';
import { optionalAuth, requireAuth } from '../middleware/auth.js';
import { ApiErrorCode } from '@shared';
import { supabaseAdmin } from '../services/supabase.js';
import type { AppRole } from '@shared/types/auth.js';

const router = Router();

// Get current user info - Layer M0: supports both guest and authenticated users
router.get('/', optionalAuth, async (req: Request, res: Response) => {
  try {
    const userId = req.ctx?.userId;
    const isGuest = req.ctx?.isGuest;
    const user = req.ctx?.user;
    
    // Layer M0: Return guest identity when no user context is available
    if (!userId) {
      const guestIdentity = {
        kind: 'guest' as const,
        user: null,
      };
      return sendSuccess(res, guestIdentity, req);
    }

<<<<<<< HEAD
    // Get role and role_version from profiles table if authenticated
    let role: AppRole | null = null;
    let roleVersion: number = 1;
=======
    // Get role from profiles table if authenticated
    let role: AppRole | null = null;
>>>>>>> 8f08102d
    if (!isGuest && userId) {
      try {
        const { data: profile } = await supabaseAdmin
          .from('profiles')
<<<<<<< HEAD
          .select('role, role_version')
=======
          .select('role')
>>>>>>> 8f08102d
          .eq('id', userId)
          .single();
        
        role = (profile?.role || 'pending') as AppRole;
<<<<<<< HEAD
        roleVersion = profile?.role_version || 1;
      } catch (error) {
        // If profile doesn't exist, default to 'pending'
        role = 'pending';
        roleVersion = 1;
=======
      } catch (error) {
        // If profile doesn't exist, default to 'pending'
        role = 'pending';
>>>>>>> 8f08102d
      }
    }

    // Return identity information based on authentication state
    const identity = {
      user: isGuest ? null : {
        id: user?.id || userId,
        email: user?.email,
        role: role || undefined,
<<<<<<< HEAD
        roleVersion,
=======
>>>>>>> 8f08102d
      },
      kind: isGuest ? 'guest' as const : 'user' as const,
    };

    // Set role headers for cache invalidation (Phase B3)
    if (!isGuest && role) {
      res.setHeader('x-role', role);
      res.setHeader('x-role-version', String(roleVersion));
    }

    sendSuccess(res, identity, req);
  } catch (error) {
    console.error('Error fetching user info:', error);
    sendErrorWithStatus(
      res,
      ApiErrorCode.INTERNAL_ERROR,
      'Failed to fetch user info',
      req
    );
  }
});


export default router;<|MERGE_RESOLUTION|>--- conflicted
+++ resolved
@@ -2,7 +2,10 @@
 import { sendSuccess, sendErrorWithStatus } from '../utils/response.js';
 import { toUserDTO } from '../utils/dto-mappers.js';
 import { optionalAuth, requireAuth } from '../middleware/auth.js';
+import { optionalAuth, requireAuth } from '../middleware/auth.js';
 import { ApiErrorCode } from '@shared';
+import { supabaseAdmin } from '../services/supabase.js';
+import type { AppRole } from '@shared/types/auth.js';
 import { supabaseAdmin } from '../services/supabase.js';
 import type { AppRole } from '@shared/types/auth.js';
 
@@ -24,38 +27,23 @@
       return sendSuccess(res, guestIdentity, req);
     }
 
-<<<<<<< HEAD
     // Get role and role_version from profiles table if authenticated
     let role: AppRole | null = null;
     let roleVersion: number = 1;
-=======
-    // Get role from profiles table if authenticated
-    let role: AppRole | null = null;
->>>>>>> 8f08102d
     if (!isGuest && userId) {
       try {
         const { data: profile } = await supabaseAdmin
           .from('profiles')
-<<<<<<< HEAD
           .select('role, role_version')
-=======
-          .select('role')
->>>>>>> 8f08102d
           .eq('id', userId)
           .single();
         
         role = (profile?.role || 'pending') as AppRole;
-<<<<<<< HEAD
         roleVersion = profile?.role_version || 1;
       } catch (error) {
         // If profile doesn't exist, default to 'pending'
         role = 'pending';
         roleVersion = 1;
-=======
-      } catch (error) {
-        // If profile doesn't exist, default to 'pending'
-        role = 'pending';
->>>>>>> 8f08102d
       }
     }
 
@@ -65,10 +53,7 @@
         id: user?.id || userId,
         email: user?.email,
         role: role || undefined,
-<<<<<<< HEAD
         roleVersion,
-=======
->>>>>>> 8f08102d
       },
       kind: isGuest ? 'guest' as const : 'user' as const,
     };
@@ -92,4 +77,5 @@
 });
 
 
+
 export default router;