--- conflicted
+++ resolved
@@ -1,7 +1,6 @@
 // Cloudflare Worker entry point for StoneCaster frontend
 // This serves the static React app built by Vite
 
-<<<<<<< HEAD
 import { earlyAccessGuard } from './worker/middleware/earlyAccessGuard.js';
 import { earlyAccessMiddleware } from './worker/middleware/earlyAccess.js';
 
@@ -19,18 +18,6 @@
     // Try to get the asset from the ASSETS binding
     const asset = await env.ASSETS.fetch(taggedRequest);
 
-=======
-import { earlyAccessMiddleware } from './worker/middleware/earlyAccess.js';
-
-export default {
-  async fetch(request: Request, env: any): Promise<Response> {
-    // Apply early access middleware (Phase 0: tagging only, no redirects)
-    const taggedRequest = earlyAccessMiddleware(request, env);
-    
-    // Try to get the asset from the ASSETS binding
-    const asset = await env.ASSETS.fetch(taggedRequest);
-    
->>>>>>> 8f08102d
     // If the asset exists, return it
     if (asset.status !== 404) {
       return asset;
@@ -38,6 +25,7 @@
 
     // For SPA routing, serve index.html for all non-asset requests
     const indexAsset = await env.ASSETS.fetch(new Request(new URL('/', taggedRequest.url)));
+    const indexAsset = await env.ASSETS.fetch(new Request(new URL('/', taggedRequest.url)));
     return indexAsset;
   },
 };